--- conflicted
+++ resolved
@@ -1147,15 +1147,9 @@
 
         fig = plt.figure(figsize=(14, 8))
         ax = fig.add_subplot(111)
-<<<<<<< HEAD
-
-        ax.set_yscale('log')
-
-=======
                 
         #ax.set_yscale('log')
                 
->>>>>>> 2a2744a7
         cols = []
 
         # Plot the whole tree
