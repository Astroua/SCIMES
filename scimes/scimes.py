import warnings
import os.path
import math

import numpy as np

from matplotlib import pyplot as plt

from astrodendro import Dendrogram, ppv_catalog
from astropy import units as u
from astropy.stats import median_absolute_deviation as mad

from sklearn import metrics
from sklearn.cluster import spectral_clustering
from skimage.measure import regionprops

from datetime import datetime
from pdb import set_trace as stop




def mat_smooth(Mat, scalpar = 0):
    
    #Evaluate sigma

    nonmax = Mat != Mat.max()
    M = Mat#[nonmax]

    Mlin = np.sort(M.ravel())
    Mdiff = np.ediff1d(Mlin)

    Mup = [0]+Mdiff.tolist()
    Mdn = Mdiff.tolist()+[0]

    if scalpar == 0:
    
        Mdiff0 = Mdiff[Mdiff != 0]

        # Find outliers
        outls = Mdiff0[Mdiff0 > np.mean(Mdiff0)+4*np.std(Mdiff0)]
        sd_dist = (Mlin[Mup.index(outls[0])]+Mlin[Mdn.index(outls[0])])/2
    
        print "-- Estimated scaling parameter =", sd_dist

    else:

        print "-- Using provided scaling parameter =", scalpar
        sd_dist = scalpar
            
    NM = np.exp(-(Mat**2)/(sd_dist**2))
    NM[range(NM.shape[0]), range(NM.shape[1])] = 0

    return NM
    




def aff_matrix(allleavidx, dictparents, dictprops):

    print "- Creating affinity matrices"

    num = len(allleavidx)        
    WAs = np.zeros((2,num,num))

    volumes = dictprops['volumes']
    luminosities = dictprops['luminosities']
    
    # Let's save one for loop
    n2 = num**2
    yy = np.outer(np.ones(num, dtype = np.int),range(num))
    xx = np.outer(range(num),np.ones(num, dtype = np.int))
    yy = yy.reshape(n2)
    xx = xx.reshape(n2)                
        
    # Going through the branch
    for lp in range(len(xx)):

        icont = xx[lp]
        jcont = yy[lp]
            
        i_idx = allleavidx[icont]
        imat = allleavidx.index(i_idx)
        
        if icont != jcont:
                
            j_idx = allleavidx[jcont]
            jmat = allleavidx.index(j_idx)
            
            ipars = dictparents[str(i_idx)]
            jpars = dictparents[str(j_idx)]

            # Find shorter list for the comparison
            lpars = min(ipars,jpars)

            # Finding the common parents
            aux_commons = list(set(ipars).intersection(set(jpars)))

            commons = [x for x in lpars if x in aux_commons]
            pi_idx = commons[0]
                            
            # Volume
            wij = volumes[pi_idx]
            WAs[0,imat,jmat] = wij
            WAs[0,jmat,imat] = wij

            # Luminosity
            wij = luminosities[pi_idx]
            WAs[1,imat,jmat] = wij
            WAs[1,jmat,imat] = wij
            
    return WAs



def guessk(Mat, thresh = 0.2):
    
    M = 1*Mat
    M[M < thresh] = 0
    M[M > 0] = 1
    
    guess_clusters = np.zeros(M.shape[0])

    for i in range(M.shape[0]):
        guess_clusters[i] = sum(M[i,:])

    nguess_clusters = []
    trash_clusts = 0
    currn = 0
    
    for i in range(len(guess_clusters)-1):

        curr = guess_clusters[i]
        
        if curr == guess_clusters[i+1]:
            currn = currn+1
        else:

            if curr == 1:
                trash_clusts = trash_clusts+1
            
            currn = currn+1
            nguess_clusters.append(currn)
            currn = 0
        
    
    kguess = len(nguess_clusters)-trash_clusts+1
    
    return kguess



def get_idx(struct):

    leav_list_idx = []
    sort_leav = struct.sorted_leaves()

    for l in sort_leav:
        leav_list_idx.append(l.idx)
    
    return leav_list_idx




def clust_cleaning(dendro, allleavidx, allclusters, t_brs_idx):


    # Find the lowest level parent common for all clusters
    # to get the cores_idx
    pars_lev = []
    pars_idx = []

    for leaf in allleavidx:
        pars_lev.append(dendro[leaf].parent.height)
        pars_idx.append(dendro[leaf].parent.idx)
        
    pars_lev = np.asarray(pars_lev)
    pars_idx = np.asarray(pars_idx)
    allclusters = np.asarray(allclusters)
        
    cores_idx = []
      
    for cluster in set(allclusters):

        # Selecting the cluster
        clust_idx = allclusters == cluster

        # Leaves in that cluster
        clust_leaves_idx = np.asarray(allleavidx)[clust_idx] 
        
        # Height of leaf parents into that cluster
        # the parent with the lowest height is supposed
        # to be the parent common to all leaves
        # and becomes the core candidate
        clust_pars_idx = np.asarray(pars_idx[clust_idx])       
        clust_pars_lev = pars_lev[clust_idx] 
        clust_pars_lev = np.argsort(clust_pars_lev)

        ord_pars_idx = clust_pars_idx[clust_pars_lev]
        ord_pars_idx = ord_pars_idx.tolist()
        
        t_brs_idx = np.asarray(t_brs_idx)
        core_candidate = dendro[ord_pars_idx[0]]
        
                                 
        # Checking cluster cores.
        # A cluster core is a branch that contains only
        # leaves of that given core. Otherwise move to the upper level
        # and check again.

        
        # First check if the core candidate contains all leaves of the
        # cluster, otherwise go one level down        
                    
        leav_core = get_idx(core_candidate)
        leav_cluster = clust_leaves_idx


        fst_check = list(set(leav_cluster) - set(leav_core))

        if len(fst_check)>0 and \
          t_brs_idx[t_brs_idx == core_candidate.idx].size == 0:
            core_candidate = core_candidate.parent
            leav_core = get_idx(core_candidate)
            
                
        # Difference between the two lists: leaves that
        # are in the core but not in the cluster
        diff_leav = list(set(leav_core) - set(leav_cluster))

        count = 1
        while len(diff_leav) > 0:

            core_candidate = dendro[leav_cluster[count]].parent
            leav_core = get_idx(core_candidate)
            new_cluster = leav_cluster[count:-1]            

            if len(new_cluster) == 0:
                print 'Unassignable cluster', cluster
                break
                    
            diff_leav = list(set(leav_core) - set(new_cluster))
            count = count+1

        else:
            cores_idx.append(core_candidate.idx)

    return cores_idx        




def cloudstering(dendrogram, catalog, criteria, user_k, user_ams, user_scalpars):    

    trunk = dendrogram.trunk
    
    branches = []
    trunk_brs_idx = []

    all_parents = []
    all_leaves = []
    all_leav_names = []
    all_leav_idx = []
    
    for t in trunk:

        if t.is_branch:
                    
            branches.append(t)
            trunk_brs_idx.append(t.idx)

            leaves = t.sorted_leaves()

            for leaf in leaves:
                
                parents = []
                levels = []

                all_leaves.append(leaf)
                all_leav_idx.append(leaf.idx)
                
                all_leav_names.append(str(leaf.idx))
                par = leaf.parent

                while par.idx != t.idx:

                    parents.append(par.idx)
                    par = par.parent
            
                parents.append(t.idx)
                parents.append(len(catalog['radius'].data)) # This is the trunk!
                
                all_parents.append(parents)
                        
    dict_parents = dict(zip(all_leav_names,all_parents))

    # Retriving needed properties from the catalog
    volumes = catalog['volume'].data
    luminosities = catalog['luminosity'].data

    t_volume = sum(volumes[trunk_brs_idx])
    t_luminosity = sum(luminosities[trunk_brs_idx])

    volumes = volumes.tolist()
    luminosities = luminosities.tolist()

    volumes.append(t_volume)
    luminosities.append(t_luminosity)
    
    dict_props = {'volumes':volumes, 'luminosities':luminosities}
    

    # Generating affinity matrices if not provided
    if user_ams == None:
        AMs = aff_matrix(all_leav_idx, dict_parents, dict_props)
    else:
        AMs = user_ams
        
    
    # Check whether the affinity matrix scaling parameter
    # are provided by the user, if so use them, otherwise
    # calculate them    

    if user_scalpars == None:
<<<<<<< HEAD
        scpars = np.zeros(len(criteria))
=======
        scpars = np.zeros(max(criteria)+1)
>>>>>>> 662bc6d2
    else:
        scpars = user_scalpars
        
        
        
    print "- Start spectral clustering"

    # Selecting the criteria and merging the matrices    
    for cr in criteria:

        print "-- Smoothing ", cr, " matrix"
        
        if criteria.index(cr) == 0:
            AM = mat_smooth(AMs[cr,:,:], scalpar = scpars[cr])                
        else:
            AM = AM*mat_smooth(AMs[cr,:,:], scalpar = scpars[cr])

            
    # Showing the final affinity matrix
    plt.matshow(AM)
    plt.colorbar()
    plt.title('Final Affinity Matrix')        

        
    # Guessing the number of clusters
    # if not provided

    if user_k == 0:   
        kg = guessk(AM)
    else:
        kg = user_k
            
    print '-- Guessed number of clusters =', kg
    
    if kg > 1:

        # Find the best cluster number
        sils = []

        min_ks = max(2,kg-5)
        max_ks = min(kg+20,len(all_leav_idx))
                
        for ks in range(min_ks,max_ks):
                                        
            all_clusters, evecs = spectral_clustering(AM, n_clusters=ks, assign_labels = 'kmeans', eigen_solver='arpack')

            sil = metrics.silhouette_score(evecs, np.asarray(all_clusters), metric='euclidean')
            sils.append(sil)
                    
        # Use the best cluster number to generate clusters                    
        best_ks = sils.index(max(sils))+min_ks
        print "-- Best cluster number found through SILHOUETTE (", max(sils),")= ", best_ks

        all_clusters, evecs = spectral_clustering(AM, n_clusters=best_ks, assign_labels = 'kmeans', eigen_solver='arpack')
                        
    else:

        print '-- Not necessary to cluster'
        all_clusters = np.zeros(len(leaves), dtype = np.int32)
                
    clust_branches = clust_cleaning(dendrogram, all_leav_idx, all_clusters, trunk_brs_idx)

    return clust_branches, AMs 


    
    
class SpectralCloudstering:
    """
    Apply the spectral clustering to find the best 
    cloud segmentation out from a dendrogram.

    Parameters
    -----------

    dendrogram: 'astrodendro.dendrogram.Dendrogram' instance
    The dendrogram to clusterize

    catalog: 'astropy.table.table.Table' instance
    A catalog containing all properties of the dendrogram
    structures. Generally generated with ppv_catalog module

    cl_volume: bool
    Clusterize the dendrogram using the 'volume' criterium 

    cl_luminosity: bool
    Clusterize the dendrogram using the 'luminosity' criterium        

    user_k: int
    The expected number of clusters, if not provided
    it will be guessed automatically through the eigenvalues
    of the unsmoothed affinity matrix

    user_ams: numpy array
    User provided affinity matrix. Whether this is not
    furnish it is automatically generated through the
    volume and/or luminosity criteria

    user_scalpars: float
    User defined scaling parameter(s). Whether those are not
    furnish scaling parameters are automatically estimated. 


    Return
    -------

    clusters: list
    The dendrogram branch indexes corresponding to the
    identified clusters

    affmats: numpy array
    The affinity matrices calculated by the algorithm
        
    """

    def __init__(self, dendrogram, catalog, cl_volume = True, cl_luminosity=True, \
                 user_k = None, user_ams = None, user_scalpars = None):

        self.dendrogram = dendrogram
        self.catalog = catalog
        self.cl_volume = cl_volume
        self.cl_luminosity = cl_luminosity
        self.user_k = user_k or 0
        self.user_ams = user_ams
        self.user_scalpars = user_scalpars

        # Clustering criteria chosen
        self.criteria = []
        if self.cl_volume:
            self.criteria.append(0)
        if self.cl_luminosity:
            self.criteria.append(1)

        
        self.clusters, self.affmats = cloudstering(self.dendrogram, self.catalog, self.criteria, \
                                                   self.user_k, self.user_ams, self.user_scalpars)<|MERGE_RESOLUTION|>--- conflicted
+++ resolved
@@ -324,11 +324,7 @@
     # calculate them    
 
     if user_scalpars == None:
-<<<<<<< HEAD
-        scpars = np.zeros(len(criteria))
-=======
         scpars = np.zeros(max(criteria)+1)
->>>>>>> 662bc6d2
     else:
         scpars = user_scalpars
         
