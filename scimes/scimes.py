import warnings
import os.path
import math

import numpy as np

from matplotlib import pyplot as plt

<<<<<<< HEAD
from astrodendro import Dendrogram, ppv_catalog
from astropy import units as u
from astropy.stats import median_absolute_deviation as mad

from sklearn import metrics
from spectral import spectral_clustering
from skimage.measure import regionprops
=======
from sklearn.cluster import spectral_clustering
from itertools import combinations
>>>>>>> 52597e48


def mat_smooth(Mat, scalpar = 0, lscal = False):
    
    # Using estimated global scaling    
    if scalpar == 0 and lscal == False:

        Aff = np.unique(Mat.ravel())[1::]
        psigmas = (Aff+np.roll(Aff,-1))/2
            
        psigmas = psigmas[1:-1]        

        diff = np.roll(Aff,-1)-Aff                
        diff = diff[1:-1]

        sel_diff_ind = np.min(np.argsort(diff)[::-1][0:5])
        sigmas = psigmas[sel_diff_ind]**2

        print '-- Estimated scaling parameter:', np.sqrt(sigmas)

    # Using local scaling        
    if scalpar == 0 and lscal == True:

        print "-- Local scaling"

        dr = np.std(Mat, axis=0)
        sigmar = np.tile(dr,(Mat.shape[0],1))
        sigmas = sigmar*sigmar.T


    # Using user-defined scaling parameter
    if scalpar != 0:

        print "-- User defined scaling parameter:", scalpar
        sigmas = scalpar**2

            
    NM = np.exp(-(Mat**2)/sigmas)
    NM[range(NM.shape[0]), range(NM.shape[1])] = 0

    return NM, sigmas
    


def aff_matrix(allleavidx, alllevels, dictparents, dictprops):

    print "- Creating affinity matrices"

    num = len(allleavidx)        
    WAs = np.zeros((2,num,num))

    volumes = dictprops['volumes']
    luminosities = dictprops['luminosities']
        
    # Let's save one for loop
    combs = list(combinations(xrange(num), 2))
    ncombs = len(combs)
    
    # Going through the branch
    for i in range(ncombs):

        icont = combs[i][0]
        jcont = combs[i][1]
            
        i_idx = allleavidx[icont]
        imat = allleavidx.index(i_idx)
                
        j_idx = allleavidx[jcont]
        jmat = allleavidx.index(j_idx)
            
        ipars = dictparents[str(i_idx)]
        jpars = dictparents[str(j_idx)]

        # Find shorter list for the comparison
        lpars = min(ipars,jpars)

        # Finding the common parents
        aux_commons = np.asarray(list(set(ipars).intersection(set(jpars))))
        plevels = alllevels[aux_commons]
        pi_idx = aux_commons[plevels == max(plevels)][0]

        # Volume
        wij = volumes[pi_idx]
        WAs[0,imat,jmat] = wij
        WAs[0,jmat,imat] = wij
        
        # Luminosity
        wij = luminosities[pi_idx]
        WAs[1,imat,jmat] = wij
        WAs[1,jmat,imat] = wij

    return WAs




def guessk(Mat, thresh = 0.2):
    
    M = 1*Mat
    M[M < thresh] = 0
    M[M > 0] = 1


    np.fill_diagonal(M, 1)
    guess_clusters = np.zeros(M.shape[0])

    for i in range(M.shape[0]):
        guess_clusters[i] = sum(M[i,:])

    kguess = 1
    i = 0

    while i < len(guess_clusters)-1:

        curr = int(guess_clusters[i])

        if curr != 1:
            kguess = kguess+1

        i = i + curr

    """
    np.fill_diagonal(M, 0)
    D = np.zeros(M.shape)

    for i in range(D.shape[0]):
        D[i,i] = sum(M[i,:])

    Lap = D - M
    eigv = np.abs(np.linalg.eigvals(Lap))

    kguess2 = len(np.where(eigv == 0)[0])    

    """
            
    return kguess




def clust_cleaning(allleavidx, allclusters, dictpars, dictchilds):
        
    cores_idx = []
      
    for cluster in set(allclusters):

        # Selecting the cluster
        clust_idx = allclusters == cluster

        # Leaves and levels in that cluster
        clust_leaves_idx = np.asarray(allleavidx)[clust_idx]

        all_par_list = []
        
        for cli in clust_leaves_idx:

            par_list = dictpars[str(cli)]
            par_list = par_list[0:-1] #The lowest, the trunk, is not considered

            all_par_list = all_par_list + par_list

        all_par_list = list(set(all_par_list))
        
        core_clust_num = []
        clust_core_num = []
        
        for i in range(len(all_par_list)):
            
            sel_par = all_par_list[i]
            core_leaves_idx = dictchilds[str(sel_par)]

            # Leaves in the core but not in the cluster
            core_clust = list(set(core_leaves_idx) - set(clust_leaves_idx))
            core_clust_num.append(len(core_clust))

            # Leaves in the cluster but not in the core            
            clust_core = list(set(clust_leaves_idx) & set(core_leaves_idx))
            clust_core_num.append(len(clust_core))

        # The selected core must not contain other leaves than
        # those of the cluster, plus it is the one with the highest
        # number of cluster leaves contained    

        core_clust_num = np.asarray(core_clust_num)
        core_clust_num0 = np.where(core_clust_num == 0)
        
        if len(core_clust_num0[0]) > 0:
        
            all_par_list = np.asarray(all_par_list)
            all_par_list0 = all_par_list[core_clust_num0]
            all_par_list0 = np.asarray(all_par_list0)
            
            clust_core_num = np.asarray(clust_core_num)
            clust_core_num0 = clust_core_num[core_clust_num0]
            clust_core_num0 = np.asarray(clust_core_num0)
            
            max_num = max(clust_core_num0)
            cores = all_par_list0[np.where(clust_core_num0 == max_num)]           

            cores_idx = cores_idx + cores.tolist()
            
        else:

            print "Unassignable cluster ", cluster
            
    return cores_idx





def cloudstering(dendrogram, catalog, criteria, user_k, user_ams, user_scalpars, ssingle, locscal, blind):    

    # Collecting all connectivity information into more handy lists
    all_structures_idx = range(len(catalog['radius'].data))

    all_levels = []

    all_leav_names = []
    all_leav_idx = []

    all_brc_names = []
    all_brc_idx = []

    all_parents = []
    all_children = []

    trunk_brs_idx = []
    two_clust_idx = []    
    mul_leav_idx = []
    
    for structure_idx in all_structures_idx:

        s = dendrogram[structure_idx]
        all_levels.append(s.level)

        # If structure is a leaf find all the parents
        if s.is_leaf and s.parent != None:

            par = s.parent
            all_leav_names.append(str(s.idx))

            parents = []
            
            while par != None:

                parents.append(par.idx)
                par = par.parent
                
            parents.append(len(catalog['radius'].data)) # This is the trunk!
            all_parents.append(parents)
            
            
        # If structure is a brach find all its leaves
        if s.is_branch:

            all_brc_idx.append(s.idx)
            all_brc_names.append(str(s.idx))
            
            children = []
            
            for leaf in s.sorted_leaves():

                children.append(leaf.idx)
                
            all_children.append(children)

            # Trunk branches
            if s.parent == None:

                trunk_brs_idx.append(s.idx)
                all_leav_idx = all_leav_idx + children

                if s.children[0].is_branch or s.children[1].is_branch:
                    mul_leav_idx = mul_leav_idx + children
                else:
                    two_clust_idx.append(s.idx)
        
    two_clust_idx = np.unique(two_clust_idx).tolist()
    
    dict_parents = dict(zip(all_leav_names,all_parents))            
    dict_children = dict(zip(all_brc_names,all_children))    
    
    all_levels.append(-1)
    all_levels = np.asarray(all_levels)

    # Retriving needed properties from the catalog
    volumes = catalog['volume'].data
    luminosities = catalog['luminosity'].data

    t_volume = sum(volumes[trunk_brs_idx])
    t_luminosity = sum(luminosities[trunk_brs_idx])

    volumes = volumes.tolist()
    luminosities = luminosities.tolist()

    volumes.append(t_volume)
    luminosities.append(t_luminosity)
    
    dict_props = {'volumes':volumes, 'luminosities':luminosities}
     
    # Generating affinity matrices if not provided
    if user_ams == None:
        AMs = aff_matrix(all_leav_idx, all_levels, dict_parents, dict_props)
    else:
        AMs = user_ams


    # Check if the affinity matrix has more than 2 elements
    # otherwise return everything as clusters ("savesingles").
    if AMs.shape[1] <= 2:

        print '--- Not necessary to cluster. "savesingles" keyword triggered.'

        all_leaves = []
        for leaf in dendrogram.leaves:
            all_leaves.append(leaf.idx)

        clusts = all_leaves

        return clusts, AMs
        
                
    # Check whether the affinity matrix scaling parameter
    # are provided by the user, if so use them, otherwise
    # calculate them    

    if user_scalpars == None:
        scpars = np.zeros(max(criteria)+1)
    else:
        scpars = user_scalpars

                
    print "- Start spectral clustering"

    # Selecting the criteria and merging the matrices    
    escalpars = []
    for cr in criteria:

        print "-- Smoothing ", cr, " matrix"
        
        if criteria.index(cr) == 0:
            AM, sigma = mat_smooth(AMs[cr,:,:], scalpar = scpars[cr], lscal = locscal)
            escalpars.append(sigma)                
        else:
            AMc, sigma = mat_smooth(AMs[cr,:,:], scalpar = scpars[cr], lscal = locscal)
            AM = AM*AMc
            escalpars.append(sigma)
            
    
    # Making the reduced affinity matrices
    mul_leav_mat = []
    for mli in mul_leav_idx:
        mul_leav_mat.append(all_leav_idx.index(mli))

    mul_leav_mat = np.asarray(mul_leav_mat)
    rAM = AM[mul_leav_mat,:]
    rAM = rAM[:,mul_leav_mat]

    if blind == False:
    
        # Showing the reduced affinity matrix
        plt.matshow(rAM)
        plt.colorbar()
        plt.title('Reduced Affinity Matrix') 
            
        # Showing the final affinity matrix
        plt.matshow(AM)
        plt.colorbar()
        plt.title('Final Affinity Matrix')
    
      
    # Guessing the number of clusters
    # if not provided

    if user_k == 0:   
        kg = guessk(rAM)
    else:
        kg = user_k-len(two_clust_idx)

    print '-- Reduced matrix number of clusters =', kg                    
    print '-- Total guessed number of clusters =', kg+len(two_clust_idx)
    
    if kg > 1:

        # Find the best cluster number
        sils = []

        min_ks = max(2,kg-15)
        max_ks = min(kg+15,rAM.shape[0]-1)
                
        for ks in range(min_ks,max_ks):

            try:
                     
                all_clusters, evecs = spectral_clustering(rAM, n_clusters=ks, assign_labels = 'kmeans', eigen_solver='arpack')
                sil = metrics.silhouette_score(evecs, np.asarray(all_clusters), metric='euclidean')

            except np.linalg.LinAlgError:

                sil = 0
                
            sils.append(sil)
                    
        # Use the best cluster number to generate clusters                    
        best_ks = sils.index(max(sils))+min_ks
        print "-- Best cluster number found through SILHOUETTE (", max(sils),")= ", best_ks+len(two_clust_idx)
        silhoutte = max(sils)
        
        all_clusters, evecs = spectral_clustering(rAM, n_clusters=best_ks, assign_labels = 'kmeans', eigen_solver='arpack')
                        
    else:

        print '-- Not necessary to cluster'
        all_clusters = np.zeros(len(all_leaves_idx), dtype = np.int32)
        

    clust_branches = clust_cleaning(mul_leav_idx, all_clusters, dict_parents, dict_children)
    clusts = clust_branches + two_clust_idx

    print "-- Final cluster number (after cleaning)", len(clusts)
    

    

    # Add to the cluster list the single leaves, if required
    if ssingle == True:

        all_leaves = []
        clust_leaves = []

        for leaf in dendrogram.leaves:
            all_leaves.append(leaf.idx)

        for clust in clusts:
            for leaf in dendrogram[clust].sorted_leaves():
                clust_leaves.append(leaf.idx)

        unclust_leaves = list(set(all_leaves)-set(clust_leaves))

        clusts = clusts + unclust_leaves

        print "-- Unclustered leaves added. Final cluster number", len(clusts)        
    
    return clusts, AMs, escalpars, silhoutte 


    
    
class SpectralCloudstering:
    """
    Apply the spectral clustering to find the best 
    cloud segmentation out from a dendrogram.

    Parameters
    -----------

    dendrogram: 'astrodendro.dendrogram.Dendrogram' instance
    The dendrogram to clusterize

    catalog: 'astropy.table.table.Table' instance
    A catalog containing all properties of the dendrogram
    structures. Generally generated with ppv_catalog module

    cl_volume: bool
    Clusterize the dendrogram using the 'volume' criterium 

    cl_luminosity: bool
    Clusterize the dendrogram using the 'luminosity' criterium        

    user_k: int
    The expected number of clusters, if not provided
    it will be guessed automatically through the eigenvalues
    of the unsmoothed affinity matrix

    user_ams: numpy array
    User provided affinity matrix. Whether this is not
    furnish it is automatically generated through the
    volume and/or luminosity criteria

    user_scalpars: list of floats
    User-provided scaling parameters to smooth the
    affinity matrices

    locscaling: bool
    Smooth the affinity matrices using a local
    scaling technique
    
    savesingles: bool
    Consider the single, isolated leaves as
    individual "clusters". Useful for low
    resolution data where the beam size
    corresponds to the size of a Giant
    Molecular Cloud.
    

    Return
    -------

    clusters: list
    The dendrogram branch indexes corresponding to the
    identified clusters

    affmats: numpy array
    The affinity matrices calculated by the algorithm
    
    escalpars: list
    Estimated scaling parameters for the different
    affinity matrixes
    
    silhouette: float
    Silhouette of the best cluster configuration
        
    """

    def __init__(self, dendrogram, catalog, cl_volume = True, cl_luminosity=True, \
                 user_k = None, user_ams = None, user_scalpars = None, \
                 savesingles = False, locscaling = False, blind = False):

        self.dendrogram = dendrogram
        self.catalog = catalog
        self.cl_volume = cl_volume
        self.cl_luminosity = cl_luminosity
        self.user_k = user_k or 0
        self.user_ams = user_ams
        self.user_scalpars = user_scalpars
        self.locscaling = locscaling        
        self.savesingles = savesingles
        self.blind = blind

        # Clustering criteria chosen
        self.criteria = []
        if self.cl_volume:
            self.criteria.append(0)
        if self.cl_luminosity:
            self.criteria.append(1)

        
        self.clusters, self.affmats, self.escalpars, self.silhouette = cloudstering(self.dendrogram, self.catalog, self.criteria, \
                                                   self.user_k, self.user_ams, self.user_scalpars, \
                                                   self.savesingles, self.locscaling, self.blind)<|MERGE_RESOLUTION|>--- conflicted
+++ resolved
@@ -6,7 +6,6 @@
 
 from matplotlib import pyplot as plt
 
-<<<<<<< HEAD
 from astrodendro import Dendrogram, ppv_catalog
 from astropy import units as u
 from astropy.stats import median_absolute_deviation as mad
@@ -14,10 +13,6 @@
 from sklearn import metrics
 from spectral import spectral_clustering
 from skimage.measure import regionprops
-=======
-from sklearn.cluster import spectral_clustering
-from itertools import combinations
->>>>>>> 52597e48
 
 
 def mat_smooth(Mat, scalpar = 0, lscal = False):
